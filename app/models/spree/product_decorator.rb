module Spree
  Product.class_eval do
    # Inner class used to query elasticsearch. The idea is that the query is dynamically build based on the parameters.
    class Product::ElasticsearchQuery
      include ::Virtus.model

      attribute :from, Integer, default: 0
      attribute :price_min, Float
      attribute :price_max, Float
      attribute :properties, Hash
      attribute :query, String
      attribute :taxons, Array

      # Method that creates the actual query based on the current attributes.
      # The idea is to always to use the following schema and fill in the blanks.
      # {
      #   query: {
      #     filtered: {
      #       query: {
      #         query_string: { query: , fields: [] }
      #       }
      #       filter: {
<<<<<<< HEAD
      #         and: [
      #           { terms: { taxons: [] } },
      #           { terms: { properties: [] } }
=======
      #         and: [ 
      #           { terms: { taxons: [] } },
      #           { terms: { properties: [] } } 
>>>>>>> 1ddf38f4
      #         ]
      #       }
      #     }
      #   }
      #   filter: { range: { price: { lte: , gte: } } },
      #   sort: [],
      #   from: ,
      #   size: ,
      #   facets:
      # }
      def to_hash
        q = { match_all: {} }
        if query # search in name and description
<<<<<<< HEAD
          q = { query_string: { query: query, fields: ['name^5','description','sku'], default_operator: 'AND', use_dis_max: true } }
        end
=======
          q = { query_string: { query: query, fields: ['name^5','description'], default_operator: 'AND', use_dis_max: true } }
        end        
>>>>>>> 1ddf38f4
        query = q

        and_filter = []
        unless @properties.nil? || @properties.empty?
          # transform properties from [{"key1" => ["value_a","value_b"]},{"key2" => ["value_a"]}
          # to { terms: { properties: ["key1||value_a","key1||value_b"] }
          #    { terms: { properties: ["key2||value_a"] }
          # This enforces "and" relation between different property values and "or" relation between same property values
          properties = @properties.map {|k,v| [k].product(v)}.map do |pair|
            and_filter << { terms: { properties: pair.map {|prop| prop.join("||")} } }
          end
        end

        sorting = [ "name.untouched" => { order: "asc" } ]

        # facets
        facets = {
          price: { statistical: { field: "price" } },
          properties: { terms: { field: "properties", order: "count", size: 1000000 } },
          taxons: { terms: { field: "taxons", size: 1000000 } }
        }

        # basic skeleton
        result = {
          query: { filtered: {} },
          sort: sorting,
          from: from,
          size: Spree::Config.products_per_page,
          facets: facets
        }

        # add query and filters to filtered
        result[:query][:filtered][:query] = query
        # taxon and property filters have an effect on the facets
        and_filter << { terms: { taxons: taxons } } unless taxons.empty?
        result[:query][:filtered][:filter] = { "and" => and_filter } unless and_filter.empty?
<<<<<<< HEAD

        # add price filter outside the query because it should have no effect on facets
        if price_min && price_max && (price_min < price_max)
          result[:filter] = { range: { price: { gte: price_min, lte: price_max } } }
        end
=======
>>>>>>> 1ddf38f4

        # add price filter outside the query because it should have no effect on facets
        if price_min && price_max && (price_min < price_max)
          result[:filter] = { range: { price: { gte: price_min, lte: price_max } } }
        end
        
        result
      end
    end

    include Concerns::Indexable

    # Exclude following keys when retrieving something from the Elasticsearch response.
    def self.exclude_from_response
      ['properties','taxons','variants']
    end

    # Used at startup when creating or updating the index with all type mappings
    def self.type_mapping
      {
        id: { type: 'string', index: 'not_analyzed' },
        name: {
          fields: {
<<<<<<< HEAD
            name: { type: 'string', analyzer: 'snowball', boost: 100 },
            untouched: { include_in_all: false, index: "not_analyzed", type: "string" }
          },
=======
            name: { type: 'string', analyzer: 'snowball', boost: 100 }, 
            untouched: { include_in_all: false, index: "not_analyzed", type: "string" }
          }, 
>>>>>>> 1ddf38f4
          type: "multi_field"
        },
        description: { type: 'string', analyzer: 'snowball' },
        available_on: { type: 'date', format: 'dateOptionalTime', include_in_all: false },
        updated_at: { type: 'date', format: 'dateOptionalTime', include_in_all: false },
        price: { type: 'double' },
        properties: { type: 'string', index: 'not_analyzed' },
        sku: { type: 'string', index: 'not_analyzed' },
        taxons: { type: 'string', index: 'not_analyzed' }
      }
    end

    # Used when creating or updating a document in the index
    def to_hash
      result = {
        'id' => id,
        'name' => name,
        'description' => description,
        'available_on' => available_on,
        'updated_at' => updated_at,
        'price' => price,
      }
      result['sku'] = sku unless sku.try(:empty?)
      result['properties'] = product_properties.map{|pp| "#{pp.property.name}||#{pp.value}"} unless product_properties.empty?
      unless taxons.empty?
        # in order for the term facet to be correct we should always include the parent taxon(s)
        result['taxons'] = taxons.map do |taxon|
          taxon.self_and_ancestors.map(&:permalink)
        end.flatten
      end
      # add variants information
      if variants.length > 0
        result['variants'] = []
        variants.each do |variant|
          result['variants'] << variant.attributes
        end
      end
      result
    end

    # Override from concern for better control.
    # If the product is available, index. If the product is destroyed (deleted_at attribute is set), delete from index.
    def update_index
      begin
        if available?
          self.index
        end
        if deleted?
          self.remove_from_index
        end
      rescue Elasticsearch::Transport::Transport::Errors => e
        Rails.logger.error e
      end
    end
  end
end<|MERGE_RESOLUTION|>--- conflicted
+++ resolved
@@ -20,15 +20,9 @@
       #         query_string: { query: , fields: [] }
       #       }
       #       filter: {
-<<<<<<< HEAD
       #         and: [
       #           { terms: { taxons: [] } },
       #           { terms: { properties: [] } }
-=======
-      #         and: [ 
-      #           { terms: { taxons: [] } },
-      #           { terms: { properties: [] } } 
->>>>>>> 1ddf38f4
       #         ]
       #       }
       #     }
@@ -42,13 +36,8 @@
       def to_hash
         q = { match_all: {} }
         if query # search in name and description
-<<<<<<< HEAD
           q = { query_string: { query: query, fields: ['name^5','description','sku'], default_operator: 'AND', use_dis_max: true } }
         end
-=======
-          q = { query_string: { query: query, fields: ['name^5','description'], default_operator: 'AND', use_dis_max: true } }
-        end        
->>>>>>> 1ddf38f4
         query = q
 
         and_filter = []
@@ -85,20 +74,17 @@
         # taxon and property filters have an effect on the facets
         and_filter << { terms: { taxons: taxons } } unless taxons.empty?
         result[:query][:filtered][:filter] = { "and" => and_filter } unless and_filter.empty?
-<<<<<<< HEAD
 
         # add price filter outside the query because it should have no effect on facets
         if price_min && price_max && (price_min < price_max)
           result[:filter] = { range: { price: { gte: price_min, lte: price_max } } }
         end
-=======
->>>>>>> 1ddf38f4
 
         # add price filter outside the query because it should have no effect on facets
         if price_min && price_max && (price_min < price_max)
           result[:filter] = { range: { price: { gte: price_min, lte: price_max } } }
         end
-        
+
         result
       end
     end
@@ -116,15 +102,9 @@
         id: { type: 'string', index: 'not_analyzed' },
         name: {
           fields: {
-<<<<<<< HEAD
             name: { type: 'string', analyzer: 'snowball', boost: 100 },
             untouched: { include_in_all: false, index: "not_analyzed", type: "string" }
           },
-=======
-            name: { type: 'string', analyzer: 'snowball', boost: 100 }, 
-            untouched: { include_in_all: false, index: "not_analyzed", type: "string" }
-          }, 
->>>>>>> 1ddf38f4
           type: "multi_field"
         },
         description: { type: 'string', analyzer: 'snowball' },
